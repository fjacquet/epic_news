--- conflicted
+++ resolved
@@ -56,12 +56,9 @@
     trend: TrendDirection = Field(default=TrendDirection.UNKNOWN, description="Direction of trend")
 
     @field_validator("change_percentage")
-<<<<<<< HEAD
-    def validate_change_percentage(self, v, values):
-=======
     @classmethod
     def validate_change_percentage(cls, v: float | None, info: FieldValidationInfo) -> float | None:
->>>>>>> e4f0853e
+
         """Calculate change percentage if not provided but previous value exists."""
         if v is None and info.data.get("previous_value") and info.data.get("value"):
             prev = info.data["previous_value"]
@@ -73,12 +70,9 @@
         return v
 
     @field_validator("trend")
-<<<<<<< HEAD
-    def validate_trend(self, v, values):
-=======
     @classmethod
     def validate_trend(cls, v: TrendDirection, info: FieldValidationInfo) -> TrendDirection:
->>>>>>> e4f0853e
+
         """Determine trend direction if not explicitly provided."""
         if v == TrendDirection.UNKNOWN and info.data.get("change_percentage") is not None:
             change = info.data["change_percentage"]
@@ -122,12 +116,10 @@
     )
 
     @field_validator("progress_percentage")
-<<<<<<< HEAD
-    def calculate_progress(self, v, values):
-=======
+
     @classmethod
     def calculate_progress(cls, v: float | None, info: FieldValidationInfo) -> float | None:
->>>>>>> e4f0853e
+
         """Calculate progress percentage if not provided but target exists."""
         if v is None and info.data.get("target") and info.data.get("value"):
             target = info.data["target"]
@@ -139,12 +131,7 @@
         return v
 
     @field_validator("status")
-<<<<<<< HEAD
-    def determine_status(self, v, values):
-=======
     @classmethod
-    def determine_status(cls, v: str, info: FieldValidationInfo) -> str:
->>>>>>> e4f0853e
         """Determine KPI status based on progress if not explicitly provided."""
         if v == "pending" and info.data.get("progress_percentage") is not None:
             progress = info.data["progress_percentage"]
