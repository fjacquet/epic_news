--- conflicted
+++ resolved
@@ -6,127 +6,6 @@
 from src.epic_news.models.rss_models import Article, FeedWithArticles, RssFeeds
 from src.epic_news.tools.batch_article_scraper_tool import BatchArticleScraperTool
 
-
-<<<<<<< HEAD
-class TestBatchArticleScraperTool(unittest.TestCase):
-    """Test suite for BatchArticleScraperTool."""
-
-    def setUp(self):
-        """Set up test fixtures."""
-        self.tool = BatchArticleScraperTool()
-
-        # Create sample test data
-        self.test_article1 = Article(
-            title="Test Article 1", link="https://example.com/article1", published="2024-06-01T12:00:00Z"
-        )
-
-        self.test_article2 = Article(
-            title="Test Article 2", link="https://example.com/article2", published="2024-06-02T12:00:00Z"
-        )
-
-        self.test_feed = FeedWithArticles(
-            feed_url="https://example.com/feed.xml", articles=[self.test_article1, self.test_article2]
-        )
-
-        self.test_feeds = RssFeeds(feeds=[self.test_feed])
-
-    def test_run_with_pydantic_model(self):
-        """Test _run method with a Pydantic model input."""
-        # Create a direct mock of the scrape_ninja_tool instance
-        self.tool.scrape_ninja_tool = MagicMock()
-        self.tool.scrape_ninja_tool._run.return_value = json.dumps({"content": "Test content"})
-
-        # Run the tool with a Pydantic model
-        result = self.tool._run(self.test_feeds)
-
-        # Verify the result is a valid JSON string
-        result_dict = json.loads(result)
-        self.assertIsInstance(result_dict, dict)
-        self.assertIn("feeds", result_dict)
-
-        # Verify the ScrapeNinjaTool was called for each article
-        self.assertEqual(self.tool.scrape_ninja_tool._run.call_count, 2)
-
-    def test_run_with_dict(self):
-        """Test _run method with a dictionary input."""
-        # Create a direct mock of the scrape_ninja_tool instance
-        self.tool.scrape_ninja_tool = MagicMock()
-        self.tool.scrape_ninja_tool._run.return_value = json.dumps({"content": "Test content"})
-
-        # Convert Pydantic model to dict
-        if hasattr(self.test_feeds, "model_dump_json"):
-            feeds_dict = json.loads(self.test_feeds.model_dump_json())
-        else:
-            feeds_dict = json.loads(self.test_feeds.json())
-
-        # Run the tool with a dictionary
-        result = self.tool._run(feeds_dict)
-
-        # Verify the result is a valid JSON string
-        result_dict = json.loads(result)
-        self.assertIsInstance(result_dict, dict)
-        self.assertIn("feeds", result_dict)
-
-        # Verify the ScrapeNinjaTool was called for each article
-        self.assertEqual(self.tool.scrape_ninja_tool._run.call_count, 2)
-
-    def test_run_with_json_string(self):
-        """Test _run method with a JSON string input."""
-        # Create a direct mock of the scrape_ninja_tool instance
-        self.tool.scrape_ninja_tool = MagicMock()
-        self.tool.scrape_ninja_tool._run.return_value = json.dumps({"content": "Test content"})
-
-        # Convert Pydantic model to JSON string
-        if hasattr(self.test_feeds, "model_dump_json"):
-            feeds_json = self.test_feeds.model_dump_json()
-        else:
-            feeds_json = self.test_feeds.json()
-
-        # Run the tool with a JSON string
-        result = self.tool._run(feeds_json)
-
-        # Verify the result is a valid JSON string
-        result_dict = json.loads(result)
-        self.assertIsInstance(result_dict, dict)
-        self.assertIn("feeds", result_dict)
-
-        # Verify the ScrapeNinjaTool was called for each article
-        self.assertEqual(self.tool.scrape_ninja_tool._run.call_count, 2)
-
-    def test_error_handling(self):
-        """Test error handling in _run method."""
-        # Create a direct mock of the scrape_ninja_tool instance
-        self.tool.scrape_ninja_tool = MagicMock()
-        self.tool.scrape_ninja_tool._run.side_effect = Exception("Test error")
-
-        # Run the tool
-        result = self.tool._run(self.test_feeds)
-
-        # Verify the result is a valid JSON string
-        result_dict = json.loads(result)
-        self.assertIsInstance(result_dict, dict)
-
-        # Verify the content is still None (error case)
-        feeds = result_dict.get("feeds", [])
-        self.assertTrue(len(feeds) > 0)
-        articles = feeds[0].get("articles", [])
-        self.assertTrue(len(articles) > 0)
-        self.assertIsNone(articles[0].get("content"))
-
-    def test_invalid_input(self):
-        """Test handling of invalid input types."""
-        with self.assertRaises(TypeError):
-            self.tool._run(123)  # Integer is not a valid input type
-
-    def test_invalid_json(self):
-        """Test handling of invalid JSON string."""
-        with self.assertRaises(ValueError):
-            self.tool._run("{invalid json}")
-
-
-if __name__ == "__main__":
-    unittest.main()
-=======
 @pytest.fixture
 def setup_tool_and_data():
     """Set up test fixtures."""
@@ -268,4 +147,3 @@
     tool = data["tool"]
     with pytest.raises(ValueError, match="Invalid JSON input"):
         tool._run("invalid json")
->>>>>>> e4f0853e
